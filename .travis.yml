--- conflicted
+++ resolved
@@ -21,9 +21,4 @@
 env:
   global:
     - ARTIFACTS_S3_REGION=eu-west-1
-<<<<<<< HEAD
-    - ARTIFACTS_S3_BUCKET=livestreamer-builds
-
-=======
-    - ARTIFACTS_S3_BUCKET=livestreamer-builds
->>>>>>> 65d128bd
+    - ARTIFACTS_S3_BUCKET=livestreamer-builds